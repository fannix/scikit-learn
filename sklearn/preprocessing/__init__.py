"""
The :mod:`sklearn.preprocessing` module implements various utilities to perform
common data preprocessing steps (scaling, normalization, etc).
"""

# Authors: Alexandre Gramfort <alexandre.gramfort@inria.fr>
#          Mathieu Blondel <mathieu@mblondel.org>
#          Olivier Grisel <olivier.grisel@ensta.org>
# License: BSD
import warnings

import numpy as np
import scipy.sparse as sp

from ..utils import check_arrays
from ..base import BaseEstimator, TransformerMixin

from ._preprocessing import inplace_csr_row_normalize_l1
from ._preprocessing import inplace_csr_row_normalize_l2


def _mean_and_std(X, axis=0, with_mean=True, with_std=True):
    """Compute mean and std dev for centering, scaling

    Zero valued std components are reset to 1.0 to avoid NaNs when scaling.
    """
    X = np.asarray(X)
    Xr = np.rollaxis(X, axis)

    if with_mean:
        mean_ = Xr.mean(axis=0)
    else:
        mean_ = None

    if with_std:
        std_ = Xr.std(axis=0)
        if isinstance(std_, np.ndarray):
            std_[std_ == 0.0] = 1.0
        elif std_ == 0.:
            std_ = 1.
    else:
        std_ = None

    return mean_, std_


def scale(X, axis=0, with_mean=True, with_std=True, copy=True):
    """Standardize a dataset along any axis

    Center to the mean and component wise scale to unit variance.

    Parameters
    ----------
    X : array-like
        The data to center and scale.

    axis : int (0 by default)
        axis used to compute the means and standard deviations along. If 0,
        independently standardize each feature, otherwise (if 1) standardize
        each sample.

    with_mean : boolean, True by default
        If True, center the data before scaling.

    with_std : boolean, True by default
        If True, scale the data to unit variance (or equivalently,
        unit standard deviation).

    copy : boolean, optional, default is True
        set to False to perform inplace row normalization and avoid a
        copy (if the input is already a numpy array or a scipy.sparse
        CSR matrix and if axis is 1).

    See also
    --------
    :class:`sklearn.preprocessing.Scaler` to perform centering and
    scaling using the ``Transformer`` API (e.g. as part of a preprocessing
    :class:`sklearn.pipeline.Pipeline`)
    """
    if sp.issparse(X):
        raise NotImplementedError(
            "Scaling is not yet implement for sparse matrices")
    X = np.asarray(X)
    if X.dtype.kind in ['i', 'u']:
        warnings.warn('Data of type %s in scale. '
                      'Converting to float is recommended' % X.dtype)
    mean_, std_ = _mean_and_std(
        X, axis, with_mean=with_mean, with_std=with_std)
    if copy:
        X = X.copy()
    Xr = np.rollaxis(X, axis)
    if with_mean:
        Xr -= mean_
    if with_std:
        Xr /= std_
    return X


class Scaler(BaseEstimator, TransformerMixin):
    """Standardize features by removing the mean and scaling to unit variance

    Centering and scaling happen indepently on each feature by computing
    the relevant statistics on the samples in the training set. Mean and
    standard deviation are then stored to be used on later data using the
    `transform` method.

    Standardization of a dataset is a common requirement for many
    machine learning estimators: they might behave badly if the
    individual feature do not more or less look like standard normally
    distributed data (e.g. Gaussian with 0 mean and unit variance).

    For instance many elements used in the objective function of
    a learning algorithm (such as the RBF kernel of Support Vector
    Machines or the L1 and L2 regularizers of linear models) assume that
    all features are centered around 0 and have variance in the same
    order. If a feature has a variance that is orders of magnitude larger
    that others, it might dominate the objective function and make the
    estimator unable to learn from other features correctly as expected.

    Parameters
    ----------
    with_mean : boolean, True by default
        If True, center the data before scaling.

    with_std : boolean, True by default
        If True, scale the data to unit variance (or equivalently,
        unit standard deviation).

    copy : boolean, optional, default is True
        set to False to perform inplace row normalization and avoid a
        copy (if the input is already a numpy array or a scipy.sparse
        CSR matrix and if axis is 1).

    Attributes
    ----------
    mean_ : array of floats with shape [n_features]
        The mean value for each feature in the training set.

    std_ : array of floats with shape [n_features]
        The standard deviation for each feature in the training set.

    See also
    --------
    :func:`sklearn.preprocessing.scale` to perform centering and
    scaling without using the ``Transformer`` object oriented API

    :class:`sklearn.decomposition.RandomizedPCA` with `whiten=True`
    to further remove the linear correlation across features.
    """

    def __init__(self, copy=True, with_mean=True, with_std=True):
        self.with_mean = with_mean
        self.with_std = with_std
        self.copy = copy

    def fit(self, X, y=None):
        """Compute the mean and std to be used for later scaling

        Parameters
        ----------
        X : array-like with shape [n_samples, n_features]
            The data used to compute the mean and standard deviation
            used for later scaling along the features axis.
        """
        if sp.issparse(X):
            raise NotImplementedError(
                "Scaling is not yet implement for sparse matrices")
        X = np.asarray(X)
        if X.dtype.kind in ['i', 'u']:
            warnings.warn('Data of type %s in Scaler.fit. '
                          'Converting to float is recommended' % X.dtype)
        self.mean_, self.std_ = _mean_and_std(
            X, axis=0, with_mean=self.with_mean, with_std=self.with_std)
        return self

    def transform(self, X, y=None, copy=None):
        """Perform standardization by centering and scaling

        Parameters
        ----------
        X : array-like with shape [n_samples, n_features]
            The data used to scale along the features axis.
        """
        copy = copy if copy is not None else self.copy
        if sp.issparse(X):
            raise NotImplementedError(
                "Scaling is not yet implement for sparse matrices")
        X = np.asarray(X)
        if X.dtype.kind in ['i', 'u']:
            warnings.warn('Data of type %s in Scaler.transform. '
                          'Converting to float is recommended' % X.dtype)
        if copy:
            X = X.copy()
        if self.with_mean:
            X -= self.mean_
        if self.with_std:
            X /= self.std_
        return X

    def inverse_transform(self, X, copy=None):
        """Scale back the data to the original representation

        Parameters
        ----------
        X : array-like with shape [n_samples, n_features]
            The data used to scale along the features axis.
        """
        copy = copy if copy is not None else self.copy
        if sp.issparse(X):
            raise NotImplementedError(
                "Scaling is not yet implement for sparse matrices")
        X = np.asarray(X)
        if copy:
            X = X.copy()
        if self.with_std:
            X *= self.std_
        if self.with_mean:
            X += self.mean_
        return X


def normalize(X, norm='l2', axis=1, copy=True):
    """Normalize a dataset along any axis

    Parameters
    ----------
    X : array or scipy.sparse matrix with shape [n_samples, n_features]
        The data to normalize, element by element.
        scipy.sparse matrices should be in CSR format to avoid an
        un-necessary copy.

    norm : 'l1' or 'l2', optional ('l2' by default)
        The norm to use to normalize each non zero sample (or each non-zero
        feature if axis is 0).

    axis : 0 or 1, optional (1 by default)
        axis used to normalize the data along. If 1, independently normalize
        each sample, otherwise (if 0) normalize each feature.

    copy : boolean, optional, default is True
        set to False to perform inplace row normalization and avoid a
        copy (if the input is already a numpy array or a scipy.sparse
        CSR matrix and if axis is 1).

    See also
    --------
    :class:`sklearn.preprocessing.Normalizer` to perform normalization
    using the ``Transformer`` API (e.g. as part of a preprocessing
    :class:`sklearn.pipeline.Pipeline`)
    """
    if norm not in ('l1', 'l2'):
        raise ValueError("'%s' is not a supported norm" % norm)

    if axis == 0:
        sparse_format = 'csc'
    elif axis == 1:
        sparse_format = 'csr'
    else:
        raise ValueError("'%d' is not a supported axis" % axis)

    X = check_arrays(X, sparse_format=sparse_format, copy=copy)[0]
    if X.dtype.kind in ['i', 'u']:
        warnings.warn('Data of type %s in normalize. '
                      'Converting to float is recommended' % X.dtype)
    if axis == 0:
        X = X.T

    if sp.issparse(X):
        if norm == 'l1':
            inplace_csr_row_normalize_l1(X)
        elif norm == 'l2':
            inplace_csr_row_normalize_l2(X)
    else:
        if norm == 'l1':
            norms = np.abs(X).sum(axis=1)[:, np.newaxis]
            norms[norms == 0.0] = 1.0
        elif norm == 'l2':
            norms = np.sqrt(np.sum(X ** 2, axis=1))[:, np.newaxis]
            norms[norms == 0.0] = 1.0
        X /= norms

    if axis == 0:
        X = X.T

    return X


class Normalizer(BaseEstimator, TransformerMixin):
    """Normalize samples individually to unit norm

    Each sample (i.e. each row of the data matrix) with at least one
    non zero component is rescaled independently of other samples so
    that its norm (l1 or l2) equals one.

    This transformer is able to work both with dense numpy arrays and
    scipy.sparse matrix (use CSR format if you want to avoid the burden of
    a copy / conversion).

    Scaling inputs to unit norms is a common operation for text
    classification or clustering for instance. For instance the dot
    product of two l2-normalized TF-IDF vectors is the cosine similarity
    of the vectors and is the base similarity metric for the Vector
    Space Model commonly used by the Information Retrieval community.

    Parameters
    ----------
    norm : 'l1' or 'l2', optional ('l2' by default)
        The norm to use to normalize each non zero sample.

    copy : boolean, optional, default is True
        set to False to perform inplace row normalization and avoid a
        copy (if the input is already a numpy array or a scipy.sparse
        CSR matrix).

    Note
    ----
    This estimator is stateless (besides constructor parameters), the
    fit method does nothing but is useful when used in a pipeline.

    See also
    --------
    :func:`sklearn.preprocessing.normalize` equivalent function
    without the object oriented API
    """

    def __init__(self, norm='l2', copy=True):
        self.norm = norm
        self.copy = copy

    def fit(self, X, y=None):
        """Do nothing and return the estimator unchanged

        This method is just there to implement the usual API and hence
        work in pipelines.
        """
        return self

    def transform(self, X, y=None, copy=None):
        """Scale each non zero row of X to unit norm

        Parameters
        ----------
        X : array or scipy.sparse matrix with shape [n_samples, n_features]
            The data to normalize, row by row. scipy.sparse matrices should be
            in CSR format to avoid an un-necessary copy.
        """
        copy = copy if copy is not None else self.copy
        return normalize(X, norm=self.norm, axis=1, copy=copy)


def binarize(X, threshold=0.0, copy=True):
    """Boolean thresholding of array-like or scipy.sparse matrix

    Parameters
    ----------
    X : array or scipy.sparse matrix with shape [n_samples, n_features]
        The data to binarize, element by element.
        scipy.sparse matrices should be in CSR format to avoid an
        un-necessary copy.

    threshold : float, optional (0.0 by default)
        The lower bound that triggers feature values to be replaced by 1.0.

    copy : boolean, optional, default is True
        set to False to perform inplace binarization and avoid a copy
        (if the input is already a numpy array or a scipy.sparse CSR
        matrix and if axis is 1).

    See also
    --------
    :class:`sklearn.preprocessing.Binarizer` to perform binarization
    using the ``Transformer`` API (e.g. as part of a preprocessing
    :class:`sklearn.pipeline.Pipeline`)
    """
    X = check_arrays(X, sparse_format='csr', copy=copy)[0]
    if sp.issparse(X):
        cond = X.data > threshold
        not_cond = np.logical_not(cond)
        X.data[cond] = 1
        # FIXME: if enough values became 0, it may be worth changing
        #        the sparsity structure
        X.data[not_cond] = 0
    else:
        cond = X > threshold
        not_cond = np.logical_not(cond)
        X[cond] = 1
        X[not_cond] = 0
    return X


class Binarizer(BaseEstimator, TransformerMixin):
    """Binarize data (set feature values to 0 or 1) according to a threshold

    The default threshold is 0.0 so that any non-zero values are set to 1.0
    and zeros are left untouched.

    Binarization is a common operation on text count data where the
    analyst can decide to only consider the presence or absence of a
    feature rather than a quantified number of occurences for instance.

    It can also be used as a pre-processing step for estimators that
    consider boolean random variables (e.g. modeled using the Bernoulli
    distribution in a Bayesian setting).

    Parameters
    ----------
    threshold : float, optional (0.0 by default)
        The lower bound that triggers feature values to be replaced by 1.0.

    copy : boolean, optional, default is True
        set to False to perform inplace binarization and avoid a copy (if
        the input is already a numpy array or a scipy.sparse CSR matrix).

    Notes
    -----
    If the input is a sparse matrix, only the non-zero values are subject
    to update by the Binarizer class.

    This estimator is stateless (besides constructor parameters), the
    fit method does nothing but is useful when used in a pipeline.
    """

    def __init__(self, threshold=0.0, copy=True):
        self.threshold = threshold
        self.copy = copy

    def fit(self, X, y=None):
        """Do nothing and return the estimator unchanged

        This method is just there to implement the usual API and hence
        work in pipelines.
        """
        return self

    def transform(self, X, y=None, copy=None):
        """Binarize each element of X

        Parameters
        ----------
        X : array or scipy.sparse matrix with shape [n_samples, n_features]
            The data to binarize, element by element.
            scipy.sparse matrices should be in CSR format to avoid an
            un-necessary copy.
        """
        copy = copy if copy is not None else self.copy
        return binarize(X, threshold=self.threshold, copy=copy)


def _is_label_indicator_matrix(y):
    return hasattr(y, "shape") and len(y.shape) == 2

def _is_multilabel(y):
    return isinstance(y[0], tuple) or \
           isinstance(y[0], list) or \
           _is_label_indicator_matrix(y)


class LabelBinarizer(BaseEstimator, TransformerMixin):
    """Binarize labels in a one-vs-all fashion

    Several regression and binary classification algorithms are
    available in the scikit. A simple way to extend these algorithms
    to the multi-class classification case is to use the so-called
    one-vs-all scheme.

    At learning time, this simply consists in learning one regressor
    or binary classifier per class. In doing so, one needs to convert
    multi-class labels to binary labels (belong or does not belong
    to the class). LabelBinarizer makes this process easy with the
    transform method.

    At prediction time, one assigns the class for which the corresponding
    model gave the greatest confidence. LabelBinarizer makes this easy
    with the inverse_transform method.

    This class can handle target vectors with missing classes (for
    semisupervised learning) via the unlabeled parameter. The output for
    unlabeled samples is uniform fractional (probabilistic) membership of
    all classes.

    Parameters
    ----------
    unlabeled : optional, default = -1
        Pseudo-label for unlabeled samples.

    Attributes
    ----------
    classes_ : array of shape [n_class]
        Holds the label for each class.

    Examples
    --------
    >>> from sklearn import preprocessing
    >>> clf = preprocessing.LabelBinarizer()
    >>> clf.fit([1, 2, 6, 4, 2])
    LabelBinarizer()
    >>> clf.classes_
    array([1, 2, 4, 6])
    >>> clf.transform([1, 6])
    array([[ 1.,  0.,  0.,  0.],
           [ 0.,  0.,  0.,  1.]])

    >>> clf.fit_transform([(1, 2), (3,)])
    array([[ 1.,  1.,  0.],
           [ 0.,  0.,  1.]])
    >>> clf.classes_
    array([1, 2, 3])
    """

    def __init__(self, unlabeled=-1):
        self.unlabeled = unlabeled

<<<<<<< HEAD
=======
    def _check_fitted(self):
        if not hasattr(self, "classes_"):
            raise ValueError("LabelBinarizer was not fitted yet.")

>>>>>>> 0e90277e
    def fit(self, y):
        """Fit label binarizer

        Parameters
        ----------
        y : numpy array of shape [n_samples] or sequence of sequences
            Target values. In the multilabel case the nested sequences can
            have variable lengths.

        Returns
        -------
        self : returns an instance of self.
        """
        self.multilabel = _is_multilabel(y)
        if self.multilabel:
            self.indicator_matrix_ = _is_label_indicator_matrix(y)
            if self.indicator_matrix_:
                self.classes_ = np.arange(y.shape[1])
            else:
                self.classes_ = np.array(sorted(set.union(*map(set, y))))
        else:
            self.classes_ = np.array(sorted(set(y) - {self.unlabeled}))
        return self

    def transform(self, y):
        """Transform multi-class labels to binary labels

        The output of transform is sometimes referred to by some authors as the
        1-of-K coding scheme.

        Parameters
        ----------
        y : numpy array of shape [n_samples] or sequence of sequences
            Target values. In the multilabel case the nested sequences can
            have variable lengths.

        Returns
        -------
        Y : numpy array of shape [n_samples, n_classes]
        """
        self._check_fitted()

        if self.multilabel or len(self.classes_) > 2:
            if _is_label_indicator_matrix(y):
                # nothing to do as y is already a label indicator matrix
                return y

            Y = np.zeros((len(y), len(self.classes_)))
        else:
            Y = np.zeros((len(y), 1))

        y_is_multilabel = _is_multilabel(y)

        if y_is_multilabel and not self.multilabel:
            raise ValueError("The object was not " +
                    "fitted with multilabel input!")

        elif self.multilabel:
            if not _is_multilabel(y):
                raise ValueError("y should be a list of label lists/tuples,"
                                 "got %r" % (y,))

            # inverse map: label => column index
            imap = dict((v, k) for k, v in enumerate(self.classes_))

            for i, label_tuple in enumerate(y):
                for label in label_tuple:
                    Y[i, imap[label]] = 1

            return Y

        elif len(self.classes_) == 2:
            Y[y == self.classes_[1], 0] = 1
            Y[y == self.unlabeled, 0] = .5
            return Y

        elif len(self.classes_) >= 2:
            for i, k in enumerate(self.classes_):
                Y[y == k, i] = 1
            Y[y == self.unlabeled, :] = 1. / len(self.classes_)
            return Y

        else:
            # Only one class, returns a matrix with all 0s.
            return Y

    def inverse_transform(self, Y, threshold=0):
        """Transform binary labels back to multi-class labels

        Parameters
        ----------
        Y : numpy array of shape [n_samples, n_classes]
            Target values.

        threshold : float
            Threshold used in the binary and multi-label cases.
            Use 0.5 when Y contains probabilities.

        Returns
        -------
        y : numpy array of shape [n_samples] or sequence of sequences
            Target values. In the multilabel case the nested sequences can
            have variable lengths.

        Note
        -----
        In the case when the binary labels are fractional
        (probabilistic), inverse_transform chooses the class with the
        greatest value. Typically, this allows to use the output of a
        linear model's decision_function method directly as the input
        of inverse_transform.
        """
        self._check_fitted()

        if self.multilabel:
            Y = np.array(Y > threshold, dtype=int)
            # Return the predictions in the same format as in fit
            if self.indicator_matrix_:
                # Label indicator matrix format
                return Y
            else:
                # Lists of tuples format
                return [tuple(self.classes_[np.flatnonzero(Y[i])])
                        for i in range(Y.shape[0])]

        if len(Y.shape) == 1 or Y.shape[1] == 1:
            y = np.array(Y.ravel() > threshold, dtype=int)

        else:
            y = Y.argmax(axis=1)

        return self.classes_[y]


class KernelCenterer(BaseEstimator, TransformerMixin):
    """Center a kernel matrix

    This is equivalent to centering phi(X) with
    sklearn.preprocessing.Scaler(with_std=False).
    """

    def fit(self, K):
        """Fit KernelCenterer

        Parameters
        ----------
        K : numpy array of shape [n_samples, n_samples]
            Kernel matrix.

        Returns
        -------
        self : returns an instance of self.
        """
        n_samples = K.shape[0]
        self.K_fit_rows_ = np.sum(K, axis=0) / n_samples
        self.K_fit_all_ = self.K_fit_rows_.sum() / n_samples
        return self

    def transform(self, K, copy=True):
        """Center kernel

        Parameters
        ----------
        K : numpy array of shape [n_samples1, n_samples2]
            Kernel matrix.

        Returns
        -------
        K_new : numpy array of shape [n_samples1, n_samples2]
        """

        if copy:
            K = K.copy()

        K_pred_cols = (np.sum(K, axis=1) /
                       self.K_fit_rows_.shape[0])[:, np.newaxis]

        K -= self.K_fit_rows_
        K -= K_pred_cols
        K += self.K_fit_all_

        return K<|MERGE_RESOLUTION|>--- conflicted
+++ resolved
@@ -510,13 +510,10 @@
     def __init__(self, unlabeled=-1):
         self.unlabeled = unlabeled
 
-<<<<<<< HEAD
-=======
     def _check_fitted(self):
         if not hasattr(self, "classes_"):
             raise ValueError("LabelBinarizer was not fitted yet.")
 
->>>>>>> 0e90277e
     def fit(self, y):
         """Fit label binarizer
 
